{
  "name": "node-fetch",
<<<<<<< HEAD
  "version": "3.1.1",
  "description": "A light-weight module that brings Fetch API to node.js",
  "main": "./src/index.js",
  "sideEffects": false,
  "type": "module",
  "files": [
    "src",
    "@types/index.d.ts"
  ],
  "types": "./@types/index.d.ts",
  "engines": {
    "node": "^12.20.0 || ^14.13.1 || >=16.0.0"
  },
  "scripts": {
    "test": "mocha",
    "coverage": "c8 report --reporter=text-lcov | coveralls",
    "test-types": "tsd",
    "lint": "xo"
=======
  "version": "1.7.3",
  "description": "A light-weight module that brings window.fetch to node.js and io.js",
  "main": "index.js",
  "scripts": {
    "test": "mocha test/test.js",
    "report": "istanbul cover _mocha -- -R spec test/test.js",
    "coverage": "istanbul cover _mocha --report lcovonly -- -R spec test/test.js && codecov"
>>>>>>> 16f33bf7
  },
  "repository": {
    "type": "git",
    "url": "https://github.com/node-fetch/node-fetch.git"
  },
  "keywords": [
    "fetch",
    "http",
    "promise",
    "request",
    "curl",
    "wget",
    "xhr",
    "whatwg"
  ],
  "author": "David Frank",
  "license": "MIT",
  "bugs": {
    "url": "https://github.com/node-fetch/node-fetch/issues"
  },
  "homepage": "https://github.com/node-fetch/node-fetch",
  "funding": {
    "type": "opencollective",
    "url": "https://opencollective.com/node-fetch"
  },
  "devDependencies": {
<<<<<<< HEAD
    "abort-controller": "^3.0.0",
    "abortcontroller-polyfill": "^1.7.1",
    "busboy": "^1.4.0",
    "c8": "^7.7.2",
    "chai": "^4.3.4",
    "chai-as-promised": "^7.1.1",
    "chai-iterator": "^3.0.2",
    "chai-string": "^1.5.0",
    "coveralls": "^3.1.0",
    "form-data": "^4.0.0",
    "formdata-node": "^4.2.4",
    "mocha": "^9.1.3",
    "p-timeout": "^5.0.0",
    "stream-consumers": "^1.0.1",
    "tsd": "^0.14.0",
    "xo": "^0.48.0"
=======
    "bluebird": "^3.3.4",
    "chai": "^3.5.0",
    "chai-as-promised": "^5.2.0",
    "codecov": "^1.0.1",
    "form-data": ">=1.0.0",
    "istanbul": "^0.4.2",
    "mocha": "^2.1.0",
    "parted": "^0.1.1",
    "promise": "^7.1.1",
    "resumer": "0.0.0"
>>>>>>> 16f33bf7
  },
  "dependencies": {
    "data-uri-to-buffer": "^4.0.0",
    "fetch-blob": "^3.1.4",
    "formdata-polyfill": "^4.0.10"
  },
  "tsd": {
    "cwd": "@types",
    "compilerOptions": {
      "esModuleInterop": true
    }
  },
  "xo": {
    "envs": [
      "node",
      "browser"
    ],
    "ignores": [
      "example.js"
    ],
    "rules": {
      "complexity": 0,
      "import/extensions": 0,
      "import/no-useless-path-segments": 0,
      "import/no-anonymous-default-export": 0,
      "import/no-named-as-default": 0,
      "unicorn/import-index": 0,
      "unicorn/no-array-reduce": 0,
      "unicorn/prefer-node-protocol": 0,
      "unicorn/numeric-separators-style": 0,
      "unicorn/explicit-length-check": 0,
      "capitalized-comments": 0,
      "node/no-unsupported-features/es-syntax": 0,
      "@typescript-eslint/member-ordering": 0
    },
    "overrides": [
      {
        "files": "test/**/*.js",
        "envs": [
          "node",
          "mocha"
        ],
        "rules": {
          "max-nested-callbacks": 0,
          "no-unused-expressions": 0,
          "no-warning-comments": 0,
          "new-cap": 0,
          "guard-for-in": 0,
          "unicorn/no-array-for-each": 0,
          "unicorn/prevent-abbreviations": 0,
          "promise/prefer-await-to-then": 0,
          "ava/no-import-test-files": 0
        }
      }
    ]
  },
  "runkitExampleFilename": "example.js",
  "release": {
    "branches": [
      "+([0-9]).x",
      "main",
      "next",
      {
        "name": "beta",
        "prerelease": true
      }
    ]
  }
}<|MERGE_RESOLUTION|>--- conflicted
+++ resolved
@@ -1,25 +1,5 @@
 {
   "name": "node-fetch",
-<<<<<<< HEAD
-  "version": "3.1.1",
-  "description": "A light-weight module that brings Fetch API to node.js",
-  "main": "./src/index.js",
-  "sideEffects": false,
-  "type": "module",
-  "files": [
-    "src",
-    "@types/index.d.ts"
-  ],
-  "types": "./@types/index.d.ts",
-  "engines": {
-    "node": "^12.20.0 || ^14.13.1 || >=16.0.0"
-  },
-  "scripts": {
-    "test": "mocha",
-    "coverage": "c8 report --reporter=text-lcov | coveralls",
-    "test-types": "tsd",
-    "lint": "xo"
-=======
   "version": "1.7.3",
   "description": "A light-weight module that brings window.fetch to node.js and io.js",
   "main": "index.js",
@@ -27,51 +7,23 @@
     "test": "mocha test/test.js",
     "report": "istanbul cover _mocha -- -R spec test/test.js",
     "coverage": "istanbul cover _mocha --report lcovonly -- -R spec test/test.js && codecov"
->>>>>>> 16f33bf7
   },
   "repository": {
     "type": "git",
-    "url": "https://github.com/node-fetch/node-fetch.git"
+    "url": "https://github.com/bitinn/node-fetch.git"
   },
   "keywords": [
     "fetch",
     "http",
-    "promise",
-    "request",
-    "curl",
-    "wget",
-    "xhr",
-    "whatwg"
+    "promise"
   ],
   "author": "David Frank",
   "license": "MIT",
   "bugs": {
-    "url": "https://github.com/node-fetch/node-fetch/issues"
+    "url": "https://github.com/bitinn/node-fetch/issues"
   },
-  "homepage": "https://github.com/node-fetch/node-fetch",
-  "funding": {
-    "type": "opencollective",
-    "url": "https://opencollective.com/node-fetch"
-  },
+  "homepage": "https://github.com/bitinn/node-fetch",
   "devDependencies": {
-<<<<<<< HEAD
-    "abort-controller": "^3.0.0",
-    "abortcontroller-polyfill": "^1.7.1",
-    "busboy": "^1.4.0",
-    "c8": "^7.7.2",
-    "chai": "^4.3.4",
-    "chai-as-promised": "^7.1.1",
-    "chai-iterator": "^3.0.2",
-    "chai-string": "^1.5.0",
-    "coveralls": "^3.1.0",
-    "form-data": "^4.0.0",
-    "formdata-node": "^4.2.4",
-    "mocha": "^9.1.3",
-    "p-timeout": "^5.0.0",
-    "stream-consumers": "^1.0.1",
-    "tsd": "^0.14.0",
-    "xo": "^0.48.0"
-=======
     "bluebird": "^3.3.4",
     "chai": "^3.5.0",
     "chai-as-promised": "^5.2.0",
@@ -82,73 +34,9 @@
     "parted": "^0.1.1",
     "promise": "^7.1.1",
     "resumer": "0.0.0"
->>>>>>> 16f33bf7
   },
   "dependencies": {
-    "data-uri-to-buffer": "^4.0.0",
-    "fetch-blob": "^3.1.4",
-    "formdata-polyfill": "^4.0.10"
-  },
-  "tsd": {
-    "cwd": "@types",
-    "compilerOptions": {
-      "esModuleInterop": true
-    }
-  },
-  "xo": {
-    "envs": [
-      "node",
-      "browser"
-    ],
-    "ignores": [
-      "example.js"
-    ],
-    "rules": {
-      "complexity": 0,
-      "import/extensions": 0,
-      "import/no-useless-path-segments": 0,
-      "import/no-anonymous-default-export": 0,
-      "import/no-named-as-default": 0,
-      "unicorn/import-index": 0,
-      "unicorn/no-array-reduce": 0,
-      "unicorn/prefer-node-protocol": 0,
-      "unicorn/numeric-separators-style": 0,
-      "unicorn/explicit-length-check": 0,
-      "capitalized-comments": 0,
-      "node/no-unsupported-features/es-syntax": 0,
-      "@typescript-eslint/member-ordering": 0
-    },
-    "overrides": [
-      {
-        "files": "test/**/*.js",
-        "envs": [
-          "node",
-          "mocha"
-        ],
-        "rules": {
-          "max-nested-callbacks": 0,
-          "no-unused-expressions": 0,
-          "no-warning-comments": 0,
-          "new-cap": 0,
-          "guard-for-in": 0,
-          "unicorn/no-array-for-each": 0,
-          "unicorn/prevent-abbreviations": 0,
-          "promise/prefer-await-to-then": 0,
-          "ava/no-import-test-files": 0
-        }
-      }
-    ]
-  },
-  "runkitExampleFilename": "example.js",
-  "release": {
-    "branches": [
-      "+([0-9]).x",
-      "main",
-      "next",
-      {
-        "name": "beta",
-        "prerelease": true
-      }
-    ]
+    "encoding": "^0.1.11",
+    "is-stream": "^1.0.1"
   }
 }